--- conflicted
+++ resolved
@@ -26,19 +26,9 @@
 var JwtKeyResolver = newJwksResolver(JwtPubKeyExpireDuration, JwtPubKeyEvictionDuration, JwtPubKeyRefreshInterval)
 
 // GetConsolidateAuthenticationPolicy returns the authentication policy for
-<<<<<<< HEAD
 // service specified by hostname and port, if defined. It also tries to resolve JWKS URI if necessary.
-func GetConsolidateAuthenticationPolicy(store IstioConfigStore, hostname Hostname, port *Port) *authn.Policy {
-	config := store.AuthenticationPolicyByDestination(hostname, port)
-=======
-// service specified by hostname and port, if defined.
-// If not, it generates and output a policy that is equivalent to the legacy flag
-// and/or service annotation. Once these legacy flags/config deprecated,
-// this function can be placed by a call to store.AuthenticationPolicyByDestination
-// directly.
-func GetConsolidateAuthenticationPolicy(mesh *meshconfig.MeshConfig, store IstioConfigStore, service *Service, port *Port) *authn.Policy {
+func GetConsolidateAuthenticationPolicy(store IstioConfigStore, service *Service, port *Port) *authn.Policy {
 	config := store.AuthenticationPolicyByDestination(service, port)
->>>>>>> 3f88b1d3
 	if config != nil {
 		policy := config.Spec.(*authn.Policy)
 		if err := JwtKeyResolver.SetAuthenticationPolicyJwksURIs(policy); err == nil {
@@ -46,25 +36,6 @@
 		}
 	}
 
-<<<<<<< HEAD
-=======
-	log.Debugf("No authentication policy found for  %s:%d. Fallback to legacy authentication mode %v\n",
-		service.Hostname, port.Port, mesh.AuthPolicy)
-	return legacyAuthenticationPolicyToPolicy(mesh.AuthPolicy)
-}
-
-// If input legacy is MeshConfig_MUTUAL_TLS, return a authentication policy equivalent to it. Else,
-// returns nil (implies no authentication is used)
-func legacyAuthenticationPolicyToPolicy(legacy meshconfig.MeshConfig_AuthPolicy) *authn.Policy {
-	if legacy == meshconfig.MeshConfig_MUTUAL_TLS {
-		return &authn.Policy{
-			Peers: []*authn.PeerAuthenticationMethod{{
-				Params: &authn.PeerAuthenticationMethod_Mtls{
-					&authn.MutualTls{},
-				}}},
-		}
-	}
->>>>>>> 3f88b1d3
 	return nil
 }
 
